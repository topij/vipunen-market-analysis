# Visualization Features

This document provides a brief overview of the visualization capabilities provided by the `EducationVisualizer` class in the Vipunen project.

## `EducationVisualizer` Class

The `src/vipunen/visualization/education_visualizer.py` module contains the `EducationVisualizer` class, which offers methods to create various standard plots based on the analysis results from `MarketAnalyzer` (see [Market Analysis Features](MARKET_ANALYSIS.md)).

The CLI script (`src/vipunen/cli/analyze_cli.py`) uses this class in its `generate_visualizations` function to automatically create a suite of plots.
It's designed to be reusable: plotting methods return Matplotlib Figure/Axes objects, which can then be displayed inline (e.g., in Jupyter) or saved to a file/PDF using the `save_visualization()` method.

## Key Visualization Methods in `EducationVisualizer`

| Method Name                       | Description                                                                          | Key Customizations/Notes                                                                                                |
| :-------------------------------- | :----------------------------------------------------------------------------------- | :---------------------------------------------------------------------------------------------------------------------- |
| `create_area_chart`               | Stacked area chart showing total volume breakdown (e.g., Provider vs Subcontractor). | Accepts column names as args. Colors, labels configurable.                                                              |
| `create_line_chart`               | Line chart comparing market share evolution over time for different providers.       | Accepts column names as args. Generated for **all** active qualifications. Shows top 6 providers per qualification by default. |
| `create_heatmap`                  | Heatmap showing the target institution's market share across qualifications and years. | Accepts column names as args. Filtered to show only active qualifications for the institution.                      |
| `create_horizontal_bar_chart`   | Horizontal bar chart used for Provider Gainer/Loser plots.                           | Accepts column names as args. **Styling**: Labels appear to the right of bars; spines and horizontal grid removed; vertical line at 0 if needed.<br>**Filtering**: Gainers/Losers plot can be filtered via `config.yaml`.<br>**Captions**: Gainers/Losers caption indicates if filtering was applied. |
| `create_treemap`                  | Treemap visualizing market share vs. market size for the institution's qualifications. | Accepts column names as args. Static plot using Matplotlib/Squarify. Filtered to active qualifications.           |
| `create_volume_and_provider_count_plot` | Combined plot showing institution volume (left) and market provider counts (right). | Accepts column names as args. Provider counts based on market for qualifications offered by the institution. |
<<<<<<< HEAD
| `create_bcg_matrix`               | Bubble chart plotting Market Growth vs. Relative Market Share (BCG style).           | Uses latest year data. Bubble size represents institution volume. Quadrants defined by avg growth & share=1.0. Accepts column names. |
=======
| `create_bcg_matrix`               | BCG Growth-Share Matrix plot showing qualification growth vs. relative market share. | Accepts column names as args. Uses data from `bcg_data` in analysis results. Bubble size = institution volume. **Note:** Interpret with care, see [BCG article](https://www.bcg.com/publications/2014/growth-share-matrix-bcg-classics-revisited). |
>>>>>>> ee3f24e6

## Visualization Generation in `analyze_cli.py`<|MERGE_RESOLUTION|>--- conflicted
+++ resolved
@@ -19,10 +19,6 @@
 | `create_horizontal_bar_chart`   | Horizontal bar chart used for Provider Gainer/Loser plots.                           | Accepts column names as args. **Styling**: Labels appear to the right of bars; spines and horizontal grid removed; vertical line at 0 if needed.<br>**Filtering**: Gainers/Losers plot can be filtered via `config.yaml`.<br>**Captions**: Gainers/Losers caption indicates if filtering was applied. |
 | `create_treemap`                  | Treemap visualizing market share vs. market size for the institution's qualifications. | Accepts column names as args. Static plot using Matplotlib/Squarify. Filtered to active qualifications.           |
 | `create_volume_and_provider_count_plot` | Combined plot showing institution volume (left) and market provider counts (right). | Accepts column names as args. Provider counts based on market for qualifications offered by the institution. |
-<<<<<<< HEAD
-| `create_bcg_matrix`               | Bubble chart plotting Market Growth vs. Relative Market Share (BCG style).           | Uses latest year data. Bubble size represents institution volume. Quadrants defined by avg growth & share=1.0. Accepts column names. |
-=======
 | `create_bcg_matrix`               | BCG Growth-Share Matrix plot showing qualification growth vs. relative market share. | Accepts column names as args. Uses data from `bcg_data` in analysis results. Bubble size = institution volume. **Note:** Interpret with care, see [BCG article](https://www.bcg.com/publications/2014/growth-share-matrix-bcg-classics-revisited). |
->>>>>>> ee3f24e6
 
 ## Visualization Generation in `analyze_cli.py`