# Market Analysis Features

This document provides an overview of the market analysis features available in the Vipunen project, primarily through the `MarketAnalyzer` class. These features help educational institutions understand their position in the Finnish vocational education market.

## Core Analysis Capabilities

The `MarketAnalyzer` class provides several core analysis capabilities:

1.  **Volume Analysis**: Track overall student volumes and volumes per qualification for the target institution.
2.  **Market Share Analysis**: Calculate market shares, growth, and rankings for all providers within qualifications relevant to the target institution (`detailed_providers_market`). It also provides a simplified year-over-year market share overview (`market_shares`). See [Excel Export](EXCEL_EXPORT.md) for sheet details.
3.  **Growth Analysis**: Analyze year-over-year growth trends for the total market size of each qualification (`qualification_market_yoy_growth`).
4.  **Compound Annual Growth Rate (CAGR)**: Calculate the long-term growth rate (CAGR) for qualifications based *only* on the target institution's historical volume (`qualification_cagr`).
5.  **Filtering**: Identifies qualifications with very low total market volume or where the target institution has become inactive, allowing for selective filtering of results.

## MarketAnalyzer Class

The primary class for performing the analysis is `MarketAnalyzer` located in `src/vipunen/analysis/market_analyzer.py`.

```python
from src.vipunen.analysis.market_analyzer import MarketAnalyzer
# Import config loader
from src.vipunen.config.config_loader import get_config

# Assuming 'processed_data' is the cleaned DataFrame
# Load config
config = get_config()

analyzer = MarketAnalyzer(processed_data, cfg=config) # Pass config

# Set institution names (variants used for finding data)
analyzer.institution_names = institution_variants 
# Set the primary name (used for filtering checks and logging)
analyzer.institution_short_name = institution_short_name 

# Perform the analysis
analysis_results = analyzer.analyze(min_market_size_threshold=5) 
```

### `analyze()` Method

The main method is `analyze()`, which orchestrates all calculations and returns a dictionary of DataFrames.

**Key Steps in `analyze()`:**

1.  **Initial Calculations**: Calculates various metrics like total volumes, volumes by qualification, detailed provider market shares across all years, CAGR for the institution's qualifications, overall market volume per year, and year-over-year growth for qualification markets.
2.  **Identify Qualifications for Exclusion**:
    *   **Low Total Market Volume**: Identifies qualifications where the *total market volume* (across all providers) is below `min_market_size_threshold` in *both* the last full year and the current year.
    *   **Institution Inactivity**: Identifies qualifications where the *target institution's total volume* (across all its name variants) was less than 1 (`< 1`) in *both* the last full year and the current year.
3.  **Selective Filtering**:
    *   The combined list of qualifications identified in step 2 (low volume OR inactive) is used to filter **only** the `qualification_market_yoy_growth` results. This focuses growth trend analysis on more relevant qualifications.
    *   The `detailed_providers_market` DataFrame is **not** filtered based on the combined list, preserving the historical view of all qualifications the institution participated in. However, individual rows where a provider's `Total Volume` is exactly 0 *are* removed from this specific DataFrame to clean the output.
    *   The `volumes_by_qualification` and `qualification_cagr` DataFrames remain **unfiltered** by the low volume/inactivity criteria, providing a complete historical perspective for the institution.
4.  **Return Results**: Returns a dictionary containing all calculated DataFrames (some filtered, some not).

### Output DataFrames from `analyze()`

| Key in Results Dictionary       | Description                                                                                                | Filtering Applied by `analyze()` logic |
| :------------------------------ | :--------------------------------------------------------------------------------------------------------- | :---------------------------------------------------------------- |
| `total_volumes`                 | Total student volumes (provider + subcontractor) for the target institution by year.                         | None                                                              |
| `volumes_by_qualification`      | Student volumes for the target institution, broken down by qualification and year.                           | None (shows all qualifications institution participated in) |
| `detailed_providers_market`     | Detailed market shares, volumes, ranks for **all providers** within qualifications relevant to the target institution, across **all years**. | Rows with `Total Volume == 0` removed. **Not** filtered by low market size or institution inactivity. |
| `qualification_cagr`            | Compound Annual Growth Rate for qualifications based *only* on the target institution's historical volumes.    | None                                                              |
| `overall_total_market_volume`   | Series showing the total market volume across all providers/qualifications for each year.                    | None                                                              |
| `qualification_market_yoy_growth` | Year-over-Year growth (%) of the *total market size* for each qualification.                               | **Filtered** to exclude qualifications identified as low volume OR inactive for the target institution. |
| `provider_counts_by_year`       | Count of unique providers and subcontractors operating within the target institution's qualification markets. | None                                                              |
<<<<<<< HEAD
| `bcg_data`                      | Data for BCG matrix: Latest year Market Growth (%), Relative Market Share, and Institution Volume per qualification. | Based on latest year data from filtered detailed market and growth results. |
=======
| `bcg_data`                      | Data prepared for BCG Matrix plot, containing latest market growth, relative market share, and institution volume per qualification. | Implicitly filtered by qualifications present in latest year data used for calculation. |
>>>>>>> ee3f24e6

*(Note: The underlying calculation methods like `calculate_providers_market` inherently focus on qualifications relevant to the target institution based on the input data provided to the `MarketAnalyzer`.)*\
\
**Interpreting the BCG Matrix**: It's worth noting that while the BCG matrix provides a useful framework, the predictive power of market share has evolved. BCG suggests using the matrix thoughtfully in modern contexts ([BCG Classics Revisited](https://www.bcg.com/publications/2014/growth-share-matrix-bcg-classics-revisited)).\
\
## Analysis Workflow Example (using `analyze_cli.py`)

The `src/vipunen/cli/analyze_cli.py` script (see [CLI Guide](CLI_GUIDE.md)) orchestrates the typical workflow:

1.  **Load Configuration**: Reads `config.yaml` (from the project root or other prioritized locations) to get settings like institution variants, default paths, and analysis parameters.
2.  **Load Data**: Uses `vipunen.data.data_loader.load_data` to load the raw data file specified (either via command-line or `paths.data` in the config).
3.  **Clean and Prepare Data**: Uses `vipunen.data.data_processor.clean_and_prepare_data` to apply cleaning steps like handling missing values, merging variants, and shortening names.
4.  **Initialize `MarketAnalyzer`**: Passes cleaned data and sets `institution_names` and `institution_short_name` from config.
5.  **Run Analysis**: Calls `analyzer.analyze(min_market_size_threshold=...)`.
6.  **Export to Excel**: Uses `export_to_excel` to save the results dictionary from `analyze()` into different sheets (see [Excel Export](EXCEL_EXPORT.md)).
7.  **Generate Visualizations**: Uses `EducationVisualizer` with the results from `analyze()` to create plots (see [Visualization Features](VISUALIZATION.md)).

```python
# Simplified flow from analyze_cli.py

# ... load config, load data, prepare data ...

# Initialize analyzer
analyzer = MarketAnalyzer(processed_data)
analyzer.institution_names = institution_variants 
analyzer.institution_short_name = institution_short_name 

# Run analysis
min_market_size = config.get('analysis', {}).get('min_market_size_threshold', 5)
analysis_results = analyzer.analyze(min_market_size_threshold=min_market_size)

# Export results
excel_data = {
    "Total Volumes": analysis_results.get('total_volumes'),
    # ... map other results ...
    "Detailed Provider Market": analysis_results.get("detailed_providers_market"),
    "CAGR Analysis": analysis_results.get('qualification_cagr'),
    "Qual Market YoY Growth": analysis_results.get('qualification_market_yoy_growth') 
}
# ... call export_to_excel ...

# Generate visualizations
visualizer = EducationVisualizer(...)
generate_visualizations(analysis_results, visualizer, analyzer, config)

```

This revised structure centralizes the analysis logic within `MarketAnalyzer.analyze`, providing consistent and selectively filtered results for downstream use in exports and visualizations.

## EducationMarketAnalyzer

The primary class for performing market analysis is `EducationMarketAnalyzer`, which provides a comprehensive set of analysis methods:

```python
from src.vipunen.analysis.education_market import EducationMarketAnalyzer

analyzer = EducationMarketAnalyzer(
    data=df_filtered,
    institution_names=institution_variants,
    filter_degree_types=True
)
```

### Key Analysis Methods

| Method | Description | Return Value |
|--------|-------------|--------------|
| `analyze_total_volume()` | Calculates total student volumes by year | DataFrame with yearly totals |
| `analyze_volumes_by_qualification()` | Analyzes volumes for each qualification | DataFrame with qualification volumes |
| `analyze_institution_roles()` | Analyzes institution's roles as provider and subcontractor | DataFrame with role breakdowns |
| `analyze_qualification_growth()` | Analyzes qualification growth trends | DataFrame with growth metrics |
| `calculate_qualification_cagr()` | Calculates CAGR for qualifications | DataFrame with CAGR values |

## Volume Analysis

Volume analysis calculates the total student volumes for an institution, breaking it down by qualifications and roles:

```python
# Get total volumes by year
total_volumes = analyzer.analyze_total_volume()

# Get volumes by qualification
volumes_by_qual = analyzer.analyze_volumes_by_qualification()
```

Example output for `total_volumes`:

| tilastovuosi | Total Volume | Volume as Provider | Volume as Subcontractor |
|--------------|--------------|-------------------|-------------------------|
| 2018 | 456.7 | 398.2 | 58.5 |
| 2019 | 489.3 | 425.6 | 63.7 |
| 2020 | 512.8 | 445.1 | 67.7 |

## Market Share Analysis

Market share analysis calculates the percentage of students an institution has in each qualification market:

```python
from src.vipunen.analysis.market_share_analyzer import calculate_market_shares

market_shares = calculate_market_shares(
    df=df_filtered,
    institution_variants=institution_variants
)
```

The market share calculations include:

1. **Total Market Volume**: Total number of students in a qualification across all providers
2. **Institution's Volume**: Number of students at the specific institution
3. **Market Share**: Percentage of the market held by the institution
4. **Market Rank**: Institution's rank in the market (1st, 2nd, etc.)
5. **Provider Count**: Total number of providers in the market

## Growth Analysis

Growth analysis identifies trends in qualification volumes and market shares:

```python
# Calculate Year-over-Year (YoY) growth
yearly_growth = analyzer.calculate_yearly_growth(
    target_column="Total Volume", 
    year=2020,
    time_window=3
)
```

Growth metrics include:

1. **Year-over-Year (YoY) Growth**: Percentage change from one year to the next
2. **Compound Annual Growth Rate (CAGR)**: Average annual growth rate over multiple years
3. **Growth Trend Classification**: Categorization of qualifications as "Growing" or "Declining"

## CAGR Calculation

CAGR provides a smoothed growth rate over multiple years, useful for identifying long-term trends:

```python
cagr_results = analyzer.calculate_qualification_cagr(
    start_year=2018,
    end_year=2022
)
```

The CAGR formula used is:

```
CAGR = (End Value / Start Value)^(1 / Number of Years) - 1
```

CAGR analysis helps identify:
- Fastest growing qualifications
- Declining qualifications that may need attention
- Stable qualifications with consistent enrollment

## Provider Ranking

Provider ranking identifies the top institutions in each qualification market:

```python
top_providers = analyzer.get_top_providers_by_qualification(
    year=2020,
    top_n=5
)
```

This returns a dictionary mapping each qualification to a list of the top providers, allowing institutions to identify:
- Market leaders in each qualification
- Competitive landscape
- Potential collaboration partners or competitors

## Market Analysis Workflow Example

A typical market analysis workflow includes:

1. **Data Preparation**:
   ```python
   from src.vipunen.data.data_loader import load_data
   from src.vipunen.data.data_processor import clean_and_prepare_data
   
   raw_data = load_data(data_file)
   df_clean = clean_and_prepare_data(raw_data, institution_names=institution_variants)
   ```

2. **Volume Analysis**:
   ```python
   analyzer = EducationMarketAnalyzer(
       data=df_clean,
       institution_names=institution_variants
   )
   
   total_volumes = analyzer.analyze_total_volume()
   volumes_by_qual = analyzer.analyze_volumes_by_qualification()
   ```

3. **Market Share Analysis**:
   ```python
   institution_roles = analyzer.analyze_institution_roles()
   ```

4. **Growth Analysis**:
   ```python
   qual_growth = analyzer.analyze_qualification_growth()
   ```

5. **CAGR Calculation**:
   ```python
   cagr_data = analyzer.calculate_qualification_cagr(
       start_year=min(years),
       end_year=max(years)
   )
   ```

6. **Export Results**:
   ```python
   excel_data = {
       "Total Volumes": total_volumes,
       "Volumes by Qualification": volumes_by_qual,
       "Provider's Market": qual_growth,
       "CAGR Analysis": cagr_data,
       "Institution Roles": institution_roles
   }
   
   export_to_excel(excel_data, f"{institution_short_name}_market_analysis")
   ```

## Specialized Analysis Functions

In addition to the `EducationMarketAnalyzer` class, the package includes specialized analysis functions:

### Market Share Functions

```python
from src.vipunen.analysis.market_share_analyzer import (
    calculate_market_shares,
    calculate_market_share_changes,
    calculate_total_volumes
)
```

### Qualification Analysis Functions

```python
from src.vipunen.analysis.qualification_analyzer import (
    analyze_qualification_growth,
    calculate_cagr_for_groups
)
```

These functions can be used directly for more customized analysis when needed. <|MERGE_RESOLUTION|>--- conflicted
+++ resolved
@@ -63,11 +63,7 @@
 | `overall_total_market_volume`   | Series showing the total market volume across all providers/qualifications for each year.                    | None                                                              |
 | `qualification_market_yoy_growth` | Year-over-Year growth (%) of the *total market size* for each qualification.                               | **Filtered** to exclude qualifications identified as low volume OR inactive for the target institution. |
 | `provider_counts_by_year`       | Count of unique providers and subcontractors operating within the target institution's qualification markets. | None                                                              |
-<<<<<<< HEAD
-| `bcg_data`                      | Data for BCG matrix: Latest year Market Growth (%), Relative Market Share, and Institution Volume per qualification. | Based on latest year data from filtered detailed market and growth results. |
-=======
 | `bcg_data`                      | Data prepared for BCG Matrix plot, containing latest market growth, relative market share, and institution volume per qualification. | Implicitly filtered by qualifications present in latest year data used for calculation. |
->>>>>>> ee3f24e6
 
 *(Note: The underlying calculation methods like `calculate_providers_market` inherently focus on qualifications relevant to the target institution based on the input data provided to the `MarketAnalyzer`.)*\
 \
