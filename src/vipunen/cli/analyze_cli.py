"""
CLI module for the Vipunen project.

This module provides the main entry point for the education market analysis
workflow, orchestrating the data loading, analysis, and export steps.
"""
import sys
import pandas as pd
import logging
from pathlib import Path
from typing import Dict, Any, Optional, Tuple, List
import math
import datetime # Added for date parsing
import matplotlib.pyplot as plt # Add import
import numpy as np
import plotly.graph_objects as go

from ..config.config_loader import get_config
from ..data.data_loader import load_data
from ..data.data_processor import clean_and_prepare_data
from ..export.excel_exporter import export_to_excel
from ..analysis.market_analyzer import MarketAnalyzer
from .argument_parser import parse_arguments, get_institution_variants
# Import Visualizer and constants
from ..visualization.education_visualizer import EducationVisualizer, COLOR_PALETTES, TEXT_CONSTANTS

# Configure logging
# Comment out the basicConfig here as it's handled in run_analysis.py
# logging.basicConfig(
#     level=logging.INFO,
#     format='%(asctime)s - %(name)s - %(levelname)s - %(message)s'
# )
logger = logging.getLogger(__name__)

# --- Refactored Helper Functions ---

def prepare_analysis_data(
    config: Dict[str, Any], 
    args: Dict[str, Any]
) -> Tuple[pd.DataFrame, str, List[str], str, str, bool]:
    """
    Loads configuration, determines parameters, loads and prepares data.

    Args:
        config: Loaded configuration dictionary.
        args: Dictionary of arguments (e.g., from command-line parsing).

    Returns:
        Tuple containing:
        - df_clean (pd.DataFrame): Cleaned and prepared data.
        - institution_key (str): The key for the institution being analyzed.
        - institution_variants (List[str]): List of names/variants for the institution.
        - institution_short_name (str): Short name for the institution.
        - data_update_date_str (str): String representation of the data update date.
        - filter_qual_types (bool): Whether to filter by qualification types.
    """
    logger.info("Preparing analysis data...")
    
    # Step 1: Define parameters for the analysis from config and args
    data_file_path = args.get('data_file', config['paths']['data'])
    
    # Determine the institution key
    default_institution_name = config['institutions']['default']['name']
    arg_institution_value = args.get('institution') 
    
    if arg_institution_value is None or arg_institution_value == default_institution_name:
        institution_key = 'default'
        logger.info(f"Using default institution key: '{institution_key}'")
    else:
        institution_key = arg_institution_value
        logger.info(f"Using institution key from args: '{institution_key}'")
        if institution_key not in config['institutions']:
            msg = f"Provided institution key '{institution_key}' not found in config['institutions']. Aborting."
            logger.error(msg)
            raise KeyError(msg)
            
    # Get short_name
    institution_short_name = args.get('short_name', config['institutions'][institution_key]['short_name'])
    use_dummy = args.get('use_dummy', False)
    filter_qual_types = args.get('filter_qual_types', False)
    # filter_by_inst_quals = args.get('filter_by_inst_quals', False) # This filtering happens below now

    # Get institution variants
    if 'variants' in args and args['variants']:
        institution_variants = list(args['variants'])
        main_name = config['institutions'][institution_key]['name']
        if main_name not in institution_variants:
            institution_variants.append(main_name)
    else:
        institution_variants = config['institutions'][institution_key].get('variants', [])
        main_name = config['institutions'][institution_key]['name']
        if main_name not in institution_variants:
            institution_variants.append(main_name)

    logger.info(f"Analyzing institution key: {institution_key} (Name: {config['institutions'][institution_key]['name']})")
    logger.info(f"Institution variants used for matching: {institution_variants}")

    # Step 2: Load the raw data
    logger.info(f"Loading raw data from {data_file_path}")
    raw_data = load_data(file_path=data_file_path, use_dummy=use_dummy)
    logger.info(f"Loaded {len(raw_data)} rows of data")

    # Step 3: Extract Data Update Date
    data_update_date_str = datetime.datetime.now().strftime("%d.%m.%Y") # Default to today
    update_date_col = config.get('columns', {}).get('input', {}).get('update_date', 'tietojoukkoPaivitettyPvm')
    if not raw_data.empty and update_date_col in raw_data.columns:
        try:
            raw_date_str = str(raw_data[update_date_col].iloc[0])
            parsed_date = pd.to_datetime(raw_date_str)
            data_update_date_str = parsed_date.strftime("%d.%m.%Y")
            logger.info(f"Using data update date from column '{update_date_col}': {data_update_date_str}")
        except Exception as date_err:
            logger.warning(f"Could not parse date from column '{update_date_col}': {date_err}. Falling back to current date.")
    else:
        logger.warning(f"Update date column '{update_date_col}' not found or data is empty. Falling back to current date.")

    # Step 4: Clean and prepare the data
    logger.info("Cleaning and preparing the data")
    df_clean_initial = clean_and_prepare_data(
        raw_data, 
        institution_names=institution_variants,
        merge_qualifications=True,
        shorten_names=True
    )
    
    # Step 5: Filter data based on institution's offered qualifications
    logger.info("Filtering data based on institution and offered qualifications...")
    input_cols = config['columns']['input']
    institution_mask = (
        (df_clean_initial[input_cols['provider']].isin(institution_variants)) |
        (df_clean_initial[input_cols['subcontractor']].isin(institution_variants))
    )
    inst_qualifications = df_clean_initial[institution_mask][input_cols['qualification']].unique()
    
    if len(inst_qualifications) > 0:
        df_clean = df_clean_initial[df_clean_initial[input_cols['qualification']].isin(inst_qualifications)].copy()
        logger.info(f"Filtered data to {len(inst_qualifications)} qualifications offered by {institution_short_name}. Shape before: {df_clean_initial.shape}, after: {df_clean.shape}")
    else:
        logger.warning(f"No qualifications found for institution {institution_short_name} based on variants. Proceeding with potentially unfiltered data.")
        df_clean = df_clean_initial # Use unfiltered data if no specific qualifications found
        
    # Step 6: Conditionally filter by qualification types (applied AFTER institution qual filtering)
    # This is returned separately as it's a choice made at analysis/orchestration time
    # if filter_qual_types:
    #     qual_types = config.get('qualification_types', ['Ammattitutkinnot', 'Erikoisammattitutkinnot'])
    #     df_clean = df_clean[df_clean['tutkintotyyppi'].isin(qual_types)]
    #     logger.info(f"Filtered to qualification types: {qual_types}")

    return df_clean, institution_key, institution_variants, institution_short_name, data_update_date_str, filter_qual_types


def perform_market_analysis(
    df_clean: pd.DataFrame, 
    config: Dict[str, Any], 
    institution_variants: List[str], 
    institution_short_name: str,
    filter_qual_types: bool # Added parameter
) -> Tuple[Dict[str, pd.DataFrame], MarketAnalyzer]:
    """
    Performs the market analysis using MarketAnalyzer.

    Args:
        df_clean: Cleaned and prepared data DataFrame.
        config: Configuration dictionary.
        institution_variants: List of names/variants for the institution.
        institution_short_name: Short name for the institution.
        filter_qual_types: Whether to filter by qualification types before analysis.

    Returns:
        Tuple containing:
        - analysis_results (Dict[str, pd.DataFrame]): Dictionary of analysis result DataFrames.
        - analyzer (MarketAnalyzer): The MarketAnalyzer instance used for analysis.
    """
    logger.info("Performing market analysis...")
    
    # Apply qualification type filtering if requested
    if filter_qual_types:
        qual_types = config.get('qualification_types', ['Ammattitutkinnot', 'Erikoisammattitutkinnot'])
        df_analysis_input = df_clean[df_clean['tutkintotyyppi'].isin(qual_types)].copy()
        logger.info(f"Applied qualification type filter: {qual_types}. Shape before: {df_clean.shape}, after: {df_analysis_input.shape}")
    else:
         df_analysis_input = df_clean # Use the data as is
         
    # Initialize and run MarketAnalyzer
    try:
        logger.info("Initializing MarketAnalyzer...")
        analyzer = MarketAnalyzer(df_analysis_input, cfg=config) 
        analyzer.institution_names = institution_variants
        analyzer.institution_short_name = institution_short_name
        
        logger.info("Running analysis...")
        analysis_results = analyzer.analyze()
        
        return analysis_results, analyzer

    except Exception as e:
        logger.error(f"Error during analysis execution: {e}", exc_info=True)
        # Return empty results and a dummy analyzer? Or re-raise? For now, return empty.
        return {
            "total_volumes": pd.DataFrame(),
            "volumes_by_qualification": pd.DataFrame(),
            "detailed_providers_market": pd.DataFrame(),
            "qualification_cagr": pd.DataFrame()
        }, MarketAnalyzer(pd.DataFrame(), cfg=config) # Return a dummy analyzer instance


def export_analysis_results(
    analysis_results: Dict[str, pd.DataFrame], 
    config: Dict[str, Any], 
    institution_short_name: str, 
    base_output_path: str, # Changed from args to direct path
    include_timestamp: bool = True
) -> Optional[str]:
    """
    Exports analysis results to an Excel file.

    Args:
        analysis_results: Dictionary of analysis result DataFrames.
        config: Configuration dictionary.
        institution_short_name: Short name for the institution.
        base_output_path: Base directory for output (e.g., 'data/reports').
        include_timestamp: Whether to include a timestamp in the filename.

    Returns:
        Optional[str]: Path to the generated Excel file, or None if export fails.
    """
    logger.info("Exporting analysis results to Excel...")
    excel_path = None
    try:
        # Determine output directory path
        dir_name = f"education_market_{institution_short_name.lower()}"
        full_output_dir_path = Path(base_output_path) / dir_name
        
        # Determine path relative to base 'data' directory for FileUtils if possible
        try:
            base_data_dir = Path(config['paths']['data']).parts[0] # Assumes paths.data exists
            excel_output_dir_relative = str(full_output_dir_path.relative_to(base_data_dir))
        except (KeyError, IndexError, ValueError) as e:
            logger.warning(f"Could not reliably determine relative path ({e}). Using full path: {full_output_dir_path}")
            excel_output_dir_relative = str(full_output_dir_path) # Fallback
            
        logger.info(f"Calculated relative output dir for export: {excel_output_dir_relative}")
        
        # Ensure the main output directory exists (FileUtils handles subdirectory creation)
        full_output_dir_path.mkdir(parents=True, exist_ok=True)
        logger.info(f"Ensured base output directory exists: {full_output_dir_path}")
        
        # Prepare Excel data
        excel_data = {}
        sheet_configs = config.get('excel', {}).get('sheets', [])
        # Define expected keys based on perform_market_analysis return value
        analysis_keys = ['total_volumes', 'volumes_by_qualification', 'detailed_providers_market', 'qualification_cagr'] 
        
        if len(sheet_configs) != len(analysis_keys):
             logger.warning(f"Mismatch between sheet configs ({len(sheet_configs)}) and analysis results ({len(analysis_keys)}). Using default names.")
             excel_data = { # Fallback using known keys
                 "Total Volumes": analysis_results.get('total_volumes', pd.DataFrame()).reset_index(drop=True),
                 "Volumes by Qualification": analysis_results.get('volumes_by_qualification', pd.DataFrame()).reset_index(drop=True),
                 "Provider's Market": analysis_results.get("detailed_providers_market", pd.DataFrame()).reset_index(drop=True),
                 "CAGR Analysis": analysis_results.get('qualification_cagr', pd.DataFrame()).reset_index(drop=True)
             }
        else:
             for i, sheet_info in enumerate(sheet_configs):
                 sheet_name = sheet_info.get('name', f'Sheet{i+1}')
                 analysis_key = analysis_keys[i] 
                 df = analysis_results.get(analysis_key, pd.DataFrame())
                 excel_data[sheet_name] = df.reset_index(drop=True) if not df.empty else df
                 logger.info(f"Mapping analysis key '{analysis_key}' to Excel sheet '{sheet_name}'")

        # Export
        excel_path = export_to_excel(
            data_dict=excel_data,
            file_name=f"{institution_short_name.lower()}_market_analysis",
            output_dir=excel_output_dir_relative, # Use relative path
            include_timestamp=include_timestamp
        )
        logger.info(f"Excel export successful: {excel_path}")

    except Exception as e:
        logger.error(f"Error during Excel export: {e}", exc_info=True)
        excel_path = None # Ensure path is None on error

    return excel_path


def generate_visualizations(
    analysis_results: Dict[str, Any],
    visualizer: EducationVisualizer,
    analyzer: MarketAnalyzer,
    config: Dict[str, Any],
    data_update_date_str: str
):
    """
    Generate all standard visualizations based on analysis results.

    Args:
        analysis_results: Dictionary containing the results from MarketAnalyzer.analyze()
        visualizer: An initialized EducationVisualizer instance.
        analyzer: The MarketAnalyzer instance (to access min/max years, institution name etc.).
        config: Configuration dictionary.
        data_update_date_str: String representation of the data update date
    """
    logger.info("Starting visualization generation...")

    # Get config column names
    cols_out = config.get('columns', {}).get('output', {})
    year_col = cols_out.get('year', 'Year') # Fallback to default if missing
    qual_col = cols_out.get('qualification', 'Qualification')
    provider_col = cols_out.get('provider', 'Provider')
    provider_amount_col = cols_out.get('provider_amount', 'Provider Amount')
    subcontractor_amount_col = cols_out.get('subcontractor_amount', 'Subcontractor Amount')
    total_volume_col = cols_out.get('total_volume', 'Total Volume') # Institution's volume
    market_total_col = cols_out.get('market_total', 'Market Total')
    market_share_col = cols_out.get('market_share', 'Market Share (%)')
    market_rank_col = cols_out.get('market_rank', 'Market Rank')
    market_share_growth_col = cols_out.get('market_share_growth', 'Market Share Growth (%)')
    market_gainer_rank_col = cols_out.get('market_gainer_rank', 'Market Gainer Rank')

    inst_short_name = analyzer.institution_short_name
    inst_names = analyzer.institution_names
    min_year = analyzer.min_year
    max_year = analyzer.max_year
    # Use the provided data update date for the caption
    base_caption = TEXT_CONSTANTS["data_source"].format(date=data_update_date_str)
    
    # Determine last full year for certain plots/filters
    last_full_year = max_year
    if max_year is not None and min_year is not None and max_year > min_year:
        last_full_year = max_year - 1
        
    plot_reference_year = last_full_year if last_full_year else max_year # Use last full year for titles etc. if available

    # --- Plot 1: Stacked Area (Total Volumes) ---
    total_volumes_df = analysis_results.get('total_volumes')
    if total_volumes_df is not None and not total_volumes_df.empty \
            and all(c in total_volumes_df.columns for c in [year_col, provider_amount_col, subcontractor_amount_col]):
        try:
            logger.info("Generating Total Volumes Area Chart...")
            # Create a temporary DataFrame with Finnish role names for plotting labels/colors
            plot_df_roles = total_volumes_df.rename(columns={
                provider_amount_col: 'järjestäjänä',
                subcontractor_amount_col: 'hankintana'
            })
            fig, _ = visualizer.create_area_chart( # Capture fig
                data=plot_df_roles,
                x_col=year_col, # Use config year column
                y_cols=['järjestäjänä', 'hankintana'],
                colors=[COLOR_PALETTES["roles"]["järjestäjänä"], COLOR_PALETTES["roles"]["hankintana"]],
                labels=['järjestäjänä', 'hankintana'],
                title=f"{inst_short_name} netto-opiskelijamäärä vuosina {min_year}-{max_year}",
                caption=base_caption,
                stacked=True
            )
            visualizer.save_visualization(fig, f"{inst_short_name}_total_volumes_area") # Save separately
            plt.close(fig) # Close the figure after saving
        except Exception as e:
            logger.error(f"Failed to generate Total Volumes plot: {e}", exc_info=True)
    else:
        logger.warning(f"Skipping Total Volumes plot: Data not available or missing required columns ({year_col}, {provider_amount_col}, {subcontractor_amount_col}).")

    # --- Prepare Detailed Market Data (used by several plots) ---
    # Data is already filtered by MarketAnalyzer.analyze based on min_market_size_threshold
    detailed_df = analysis_results.get('detailed_providers_market')
    if detailed_df is None or detailed_df.empty:
        logger.warning("Skipping several plots: Detailed providers market data not available.")
        return # Exit if detailed data is missing
        
    # --- Determine Active Qualifications (for filtering institution-specific plots) ---
    active_qualifications = []
    if max_year is not None and min_year is not None:
        # Check activity based on last_full_year and the year before it
        years_to_check_activity = [last_full_year]
        prev_full_year = None
        if last_full_year > min_year:
            prev_full_year = last_full_year - 1
            years_to_check_activity.append(prev_full_year)
            
        # Filter detailed data to the institution and the relevant years
        inst_recent_df = detailed_df[
            (detailed_df[provider_col].isin(inst_names)) &
            (detailed_df[year_col].isin(years_to_check_activity))
        ].copy() # Use .copy() to avoid SettingWithCopyWarning later

        # --- Get configuration for active qualification filtering ---
        analysis_config = config.get('analysis', {})
        min_volume_sum_threshold = analysis_config.get('active_qualification_min_volume_sum', 3) # Default to 3 if not set

        # 1. Identify qualifications with sufficient volume over the last two years combined
        volume_grouped = inst_recent_df.groupby(qual_col)[total_volume_col].sum()
        quals_with_recent_volume = set(volume_grouped[volume_grouped >= min_volume_sum_threshold].index)
        logger.debug(f"Found {len(quals_with_recent_volume)} qualifications with summed volume >= {min_volume_sum_threshold} in {years_to_check_activity} for {inst_short_name}.")

        # 2. Identify qualifications where institution had 100% share in BOTH years
        quals_with_100_share_both_years = set()
        # Check only if we have two years of data to compare and share column exists
        if prev_full_year is not None and not inst_recent_df.empty and market_share_col in inst_recent_df.columns:
            # Ensure Market Share is numeric
            inst_recent_df[market_share_col] = pd.to_numeric(inst_recent_df[market_share_col], errors='coerce')
            # Filter for 100% market share (allowing for small floating point inaccuracies)
            inst_100_share_df = inst_recent_df[inst_recent_df[market_share_col].round(2) == 100.0]
            # Count how many years each qualification had 100% share
            share_counts = inst_100_share_df.groupby(qual_col)[year_col].nunique()
            # Keep only those present in both years (count == 2)
            quals_with_100_share_both_years = set(share_counts[share_counts == 2].index)
            if quals_with_100_share_both_years:
                logger.debug(f"Found {len(quals_with_100_share_both_years)} qualifications with 100% share in both {prev_full_year} and {last_full_year}: {quals_with_100_share_both_years}")
        
        # 3. Final active qualifications: Volume > threshold MINUS 100% share in both years
        active_qualifications_set = quals_with_recent_volume - quals_with_100_share_both_years
        active_qualifications = sorted(list(active_qualifications_set)) # Convert back to sorted list
        
        logger.info(f"Determined {len(active_qualifications)} active qualifications for plots (Summed Volume >= {min_volume_sum_threshold} in {years_to_check_activity} AND <100% share in both years if applicable)." )
    else:
        logger.warning("Could not determine active qualifications due to missing year data.")
        # Fallback: use all qualifications the institution ever offered in the filtered data
        active_qualifications = detailed_df[detailed_df[provider_col].isin(inst_names)][qual_col].unique().tolist()

    # --- Plot 2: Line Chart (Market Share Evolution) - Loop per Qualification ---
    logger.info(f"Generating Market Share Line Charts for {len(active_qualifications)} active qualifications...")
    for qual in active_qualifications:
        try:
            qual_df = detailed_df[detailed_df[qual_col] == qual]
            if qual_df.empty:
                continue
                
            # Find top M providers in the latest year for this qualification
            latest_qual_providers = qual_df[qual_df[year_col] == plot_reference_year]
            top_m_providers = latest_qual_providers.nlargest(6, market_share_col)[provider_col].tolist()
            
            # Pivot data for plotting
            plot_data = qual_df[qual_df[provider_col].isin(top_m_providers)].pivot(
                index=year_col, columns=provider_col, values=market_share_col
            )
            plot_data.index.name = year_col # Ensure index has a name for the function
            
            if not plot_data.empty:
                qual_filename_part = qual.replace(' ', '_').replace('/', '_').lower()[:30] # Create safe filename part
                fig, _ = visualizer.create_line_chart( # Capture fig
                    data=plot_data,
                    x_col=plot_data.index,
                    y_cols=top_m_providers,
                    colors=COLOR_PALETTES["main"],
                    labels=top_m_providers,
                    title=f"{qual}: Markkinaosuus (%)",
                    caption=base_caption,
                    markers=True
                )
                visualizer.save_visualization(fig, f"{inst_short_name}_{qual_filename_part}_market_share_lines") # Save separately
                plt.close(fig) # Close the figure after saving
        except Exception as e:
            logger.error(f"Failed to generate Market Share line plot for {qual}: {e}", exc_info=True)

    # --- Plot 3: Heatmap (Institution's Share) ---
    try:
        logger.info("Generating Institution Market Share Heatmap...")
        inst_share_df_raw = detailed_df[detailed_df[provider_col].isin(inst_names)]
        
        # --- Aggregate data across institution variants ---
        if not inst_share_df_raw.empty:
            # Define aggregation logic using config column names
            agg_logic = {
                provider_amount_col: 'sum',
                subcontractor_amount_col: 'sum',
                total_volume_col: 'sum',
                market_total_col: 'first', # Should be the same for all rows in the group
                # Keep other potentially relevant columns (take the first instance)
                provider_col: 'first', # Keep one provider name for reference
                market_share_col: 'first', # Placeholder, will recalculate
                market_rank_col: 'first', # Placeholder, maybe min() is better?
                market_share_growth_col: 'first', # Placeholder
                market_gainer_rank_col: 'first' # Placeholder
            }
            # Filter agg_logic to columns actually present in the dataframe
            agg_logic = {k: v for k, v in agg_logic.items() if k in inst_share_df_raw.columns}

            logger.debug(f"Aggregating data for {inst_short_name} across variants...")
            inst_share_df_agg = inst_share_df_raw.groupby([year_col, qual_col], as_index=False).agg(agg_logic)
            
            # Recalculate market share after aggregation
            if total_volume_col in inst_share_df_agg.columns and market_total_col in inst_share_df_agg.columns:
                # Avoid division by zero or NaN Market Total
                valid_market_total = inst_share_df_agg[market_total_col] > 0
                inst_share_df_agg[market_share_col] = 0.0 # Initialize column
                inst_share_df_agg.loc[valid_market_total, market_share_col] = \
                    (inst_share_df_agg.loc[valid_market_total, total_volume_col] / inst_share_df_agg.loc[valid_market_total, market_total_col] * 100)
            
            inst_share_df = inst_share_df_agg # Use the aggregated dataframe
            logger.debug(f"Aggregation complete. Shape before: {inst_share_df_raw.shape}, after: {inst_share_df.shape}")
            
        else:
            inst_share_df = inst_share_df_raw # Use the empty dataframe if no data found

        # --- End Aggregation ---

        # Check for duplicates before pivoting (SHOULD NOT HAPPEN after aggregation)
        # duplicates = inst_share_df.duplicated(subset=[qual_col, year_col], keep=False)
        # if duplicates.any():
        #     logger.warning(f"Found duplicate {qual_col}/{year_col} entries for {inst_short_name} AFTER AGGREGATION. This should not happen. Dropping duplicates.")
        #     logger.debug(f"Duplicate rows:\n{inst_share_df[duplicates]}")
        #     inst_share_df = inst_share_df.drop_duplicates(subset=[qual_col, year_col], keep='first')
            
        # Filter heatmap data to active qualifications
        if not inst_share_df.empty:
            inst_share_df_active = inst_share_df[inst_share_df[qual_col].isin(active_qualifications)]
            logger.info(f"Filtered heatmap data to {len(active_qualifications)} active qualifications. Shape before: {inst_share_df.shape}, after: {inst_share_df_active.shape}")
        else:
            inst_share_df_active = inst_share_df # Keep empty dataframe if no data
            
        if not inst_share_df_active.empty and market_share_col in inst_share_df_active.columns:
             try:
                 heatmap_data = inst_share_df_active.pivot_table(
                     index=qual_col, columns=year_col, values=market_share_col
                 )
                 # Sort heatmap rows alphabetically by qualification
                 heatmap_data = heatmap_data.sort_index()
             
                 if not heatmap_data.empty:
                     fig, _ = visualizer.create_heatmap( # Capture fig
                         data=heatmap_data,
                         title=f"{inst_short_name} markkinaosuus (%) aktiivisissa tutkinnoissa",
                         caption=base_caption,
                         cmap="Greens",
                         annot=True,
                         fmt=".1f"
                     )
                     visualizer.save_visualization(fig, f"{inst_short_name}_market_share_heatmap_active") # Save separately
                     plt.close(fig) # Close the figure after saving
                 else:
                      logger.warning(f"Skipping Market Share Heatmap: Pivoted data is empty for active qualifications.")
             except Exception as pivot_err:
                  logger.error(f"Error pivoting data for heatmap: {pivot_err}", exc_info=True)
        else:
            logger.warning(f"Skipping Market Share Heatmap: No data available for {inst_short_name} in active qualifications or missing column '{market_share_col}'.")
            
    except Exception as e:
        logger.error(f"Failed to generate Institution Market Share Heatmap: {e}", exc_info=True)

    # --- Plot 4: BCG Matrix (Market Share vs. Growth) ---
    logger.info("Generating BCG Growth-Share Matrix...")
    bcg_data_df = analysis_results.get('bcg_data') # Get the calculated BCG data
    
    if bcg_data_df is not None and not bcg_data_df.empty:
        try:
            # Define column names expected by create_bcg_matrix based on _calculate_bcg_data output
            bcg_growth_col = 'Market Growth (%)'
            bcg_share_col = 'Relative Market Share'
            bcg_size_col = 'Institution Volume'
            # Use the standard qualification column name from config
            bcg_qual_col = qual_col 
            
            # Check if required columns exist (already checked in analyzer, but double-check is safe)
            required_bcg_cols = [bcg_qual_col, bcg_growth_col, bcg_share_col, bcg_size_col]
            if all(c in bcg_data_df.columns for c in required_bcg_cols):
                plot_title = f"{inst_short_name}: Tutkintojen kasvu vs. markkinaosuus ({max_year})"
                # Construct caption
                bcg_caption = base_caption + f" Kuplan koko = {inst_short_name} volyymi. Suhteellinen markkinaosuus = {inst_short_name} osuus / Suurimman kilpailijan osuus."

                fig, _ = visualizer.create_bcg_matrix(
                    data=bcg_data_df,
                    growth_col=bcg_growth_col,
                    share_col=bcg_share_col,
                    size_col=bcg_size_col,
                    label_col=bcg_qual_col,
                    title=plot_title,
                    caption=bcg_caption,
                    # avg_growth=None, # Use default (mean) or provide a specific value
                    # share_threshold=1.0 # Use default
                )
                visualizer.save_visualization(fig, f"{inst_short_name}_bcg_matrix")
                plt.close(fig)
            else:
                logger.warning(f"Skipping BCG Matrix plot: Missing one or more required columns in bcg_data: {required_bcg_cols}. Found: {bcg_data_df.columns.tolist()}")
        except Exception as e:
            logger.error(f"Failed to generate BCG Matrix plot: {e}", exc_info=True)
            if 'fig' in locals() and plt.fignum_exists(fig.number):
                plt.close(fig)
    else:
        logger.warning("Skipping BCG Matrix plot: bcg_data not available or empty in analysis results.")

    # --- Plot 5: Combined Volume / Provider Count Plot ---
    logger.info("Generating Volume / Provider Count Plot...")
    volume_df = analysis_results.get('total_volumes') # Overall institution volume
    count_df = analysis_results.get('provider_counts_by_year') # Provider counts for institution's qualifications

    if volume_df is not None and not volume_df.empty and count_df is not None and not count_df.empty:
        logger.debug("Entering Volume/Provider Count plotting block.")
        try:
            # Get necessary column names from config (use output section)
            year_col_name = config['columns']['output']['year']
            vol_provider_col_name = config['columns']['output']['provider_amount']
            vol_subcontractor_col_name = config['columns']['output']['subcontractor_amount']
            # Use the same keys used in MarketAnalyzer when creating provider_counts_by_year
            count_provider_col_name = 'Unique_Providers_Count' # As defined in MarketAnalyzer
            count_subcontractor_col_name = 'Unique_Subcontractors_Count' # As defined in MarketAnalyzer
            
            plot_title = f"{inst_short_name}: Opiskelijamäärät ja kouluttajamarkkina ({min_year}-{max_year})"
            volume_subplot_title = "Netto-opiskelijamäärä"
            count_subplot_title = "Uniikit kouluttajat markkinassa"
            plot_caption = base_caption + f". Kouluttajamäärä perustuu tutkintoihin, joita {inst_short_name} tarjoaa."

            fig, _ = visualizer.create_volume_and_provider_count_plot(
                volume_data=volume_df,
                count_data=count_df,
                title=plot_title,
                volume_title=volume_subplot_title,
                count_title=count_subplot_title,
                year_col=year_col_name,
                vol_provider_col=vol_provider_col_name,
                vol_subcontractor_col=vol_subcontractor_col_name,
                count_provider_col=count_provider_col_name,
                count_subcontractor_col=count_subcontractor_col_name,
                caption=plot_caption
            )
            visualizer.save_visualization(fig, f"{inst_short_name}_volume_provider_counts")
            plt.close(fig)
        except KeyError as ke:
             logger.error(f"Failed to generate Volume/Provider Count plot due to missing column key: {ke}", exc_info=True)
        except Exception as e:
            logger.error(f"Failed to generate Volume/Provider Count plot: {e}", exc_info=True)
            if 'fig' in locals() and plt.fignum_exists(fig.number):
                plt.close(fig)
    else:
        logger.warning("Skipping Volume/Provider Count plot: Required volume or count data is missing.")

<<<<<<< HEAD
    # --- Plot 9: BCG Growth-Share Matrix ---
    logger.info("Generating BCG Growth-Share Matrix...")
    bcg_data_df = analysis_results.get('bcg_data')
    
    if bcg_data_df is not None and not bcg_data_df.empty:
        try:
            # Define column names used in bcg_data
            bcg_qual_col = qual_col # Use the standard qualification column name
            bcg_growth_col = 'Market Growth (%)'
            bcg_share_col = 'Relative Market Share'
            bcg_size_col = 'Institution Volume'
            
            # Check if required columns exist
            required_bcg_cols = [bcg_qual_col, bcg_growth_col, bcg_share_col, bcg_size_col]
            if all(c in bcg_data_df.columns for c in required_bcg_cols):
                plot_title = f"{inst_short_name}: Tutkintojen kasvu vs. markkinaosuus -matriisi ({max_year})"
                # Construct caption
                bcg_caption = base_caption + f" Kuplan koko = {inst_short_name} volyymi. Suhteellinen markkinaosuus = {inst_short_name} osuus / Suurimman kilpailijan osuus."

                fig, _ = visualizer.create_bcg_matrix(
                    data=bcg_data_df,
                    growth_col=bcg_growth_col,
                    share_col=bcg_share_col,
                    size_col=bcg_size_col,
                    label_col=bcg_qual_col,
                    title=plot_title,
                    caption=bcg_caption,
                    # avg_growth=None, # Use default (mean) or provide a specific value
                    # share_threshold=1.0 # Use default
                )
                visualizer.save_visualization(fig, f"{inst_short_name}_bcg_matrix")
                plt.close(fig)
            else:
                logger.warning(f"Skipping BCG Matrix plot: Missing one or more required columns in bcg_data: {required_bcg_cols}. Found: {bcg_data_df.columns.tolist()}")
        except Exception as e:
            logger.error(f"Failed to generate BCG Matrix plot: {e}", exc_info=True)
            if 'fig' in locals() and plt.fignum_exists(fig.number):
                plt.close(fig)
    else:
        logger.warning("Skipping BCG Matrix plot: bcg_data not available or empty.")

    logger.info("Visualization generation completed.")
=======
    logger.info("Visualization generation finished.")
>>>>>>> ee3f24e6

# --- Refactored Orchestrator Function ---

def run_analysis_workflow(args: Dict[str, Any]) -> Dict[str, Any]:
    """
    Orchestrates the full analysis workflow: data prep, analysis, export, viz.

    Args:
        args: Dictionary of arguments from command-line parsing.

    Returns:
        Dictionary containing analysis results DataFrames and Excel path.
            Keys: 'analysis_results', 'excel_path'
    """
    logger.info("Starting analysis workflow...")
    
    # Step 1: Load configuration (can be done once here)
    logger.info("Loading configuration...")
    config = get_config()
    
    # --- Optional Logging Level Override ---
    # ... (logging override code if needed) ...
    # ---

    # Step 2: Prepare Data
    try:
        df_clean, institution_key, institution_variants, institution_short_name, data_update_date_str, filter_qual_types = prepare_analysis_data(config, args)
    except Exception as prep_err:
        logger.error(f"Data preparation failed: {prep_err}", exc_info=True)
        # Return minimal results indicating failure
        return {"analysis_results": {}, "excel_path": None} 

    # Step 3: Perform Analysis
    try:
        analysis_results, analyzer = perform_market_analysis(
            df_clean, config, institution_variants, institution_short_name, filter_qual_types
        )
    except Exception as analysis_err:
        logger.error(f"Market analysis execution failed: {analysis_err}", exc_info=True)
        # Return minimal results indicating failure, similar to data prep failure
        return {"analysis_results": {}, "excel_path": None}

    # Check if analysis produced meaningful results before proceeding
    # A simple check could be if the main DataFrame is not empty
    if analysis_results.get("detailed_providers_market", pd.DataFrame()).empty:
         logger.warning("Analysis resulted in empty 'detailed_providers_market' data. Skipping export and visualization.")
         return {"analysis_results": analysis_results, "excel_path": None}
         
    # Step 4: Export Results to Excel
    # Explicitly handle None from args.get('output_dir')
    output_dir_arg = args.get('output_dir')
    if output_dir_arg is not None:
        base_output_path = output_dir_arg
        logger.debug(f"Using output directory from command line args: {base_output_path}")
    else:
        # Fallback to config or hardcoded default
        base_output_path = config.get('paths', {}).get('output', 'data/reports')
        logger.debug(f"Using output directory from config/default: {base_output_path}")

    # Remove the previous debug log
    # logger.debug(f"[Workflow] base_output_path before export: '{base_output_path}' (Type: {type(base_output_path)})")
    excel_path = export_analysis_results(
        analysis_results, config, institution_short_name, base_output_path
    )

    # Step 5: Generate Visualizations
    try:
        logger.info("Initializing visualizer...")
        # Determine the full output path for visualizations (needed for Visualizer init)
        # Use the same base_output_path determined above
        dir_name = f"education_market_{institution_short_name.lower()}"
        # Remove the previous debug log
        # logger.debug(f"[Workflow] base_output_path before viz path creation: '{base_output_path}' (Type: {type(base_output_path)})")
        full_output_dir_path = Path(base_output_path) / dir_name
        full_output_dir_path.mkdir(parents=True, exist_ok=True) # Ensure dir exists
        
        visualizer = EducationVisualizer(
            output_dir=full_output_dir_path, 
            output_format=args.get('plot_format', 'pdf'), # Use arg or default
            institution_short_name=institution_short_name,
            include_timestamp=True # Match Excel timestamping logic
        )
        
        generate_visualizations(
            analysis_results=analysis_results, 
            visualizer=visualizer, 
            analyzer=analyzer, # Pass the analyzer instance
            config=config, 
            data_update_date_str=data_update_date_str 
        )
    except Exception as vis_error:
        logger.error(f"Error during visualization generation: {vis_error}", exc_info=True)
        # Continue workflow even if visualizations fail
    finally:
        # Ensure PDF is closed if visualizer was created
        if 'visualizer' in locals() and visualizer is not None:
            visualizer.close_pdf()

    logger.info("Analysis workflow completed.")
    
    # Return final results
    return {
        "analysis_results": analysis_results, 
        "excel_path": excel_path
    }

# --- Main CLI Entry Point ---

def main():
    """Main entry point for the CLI."""
    try:
        # Parse arguments first
        parsed_args = parse_arguments(sys.argv[1:]) # Pass actual args
        args_dict = vars(parsed_args)
        # --- Add Debug Log ---
        logger.debug(f"[Main] args_dict passed to workflow: {args_dict}")
        
        # Run the refactored workflow orchestrator
        results = run_analysis_workflow(args_dict)
        
        # Optionally log or use results here
        if results.get("excel_path"):
            logger.info(f"Analysis report generated: {results['excel_path']}")
        else:
            logger.warning("Analysis completed, but no Excel report was generated (possibly due to errors or empty results).")
            
        return 0 # Success
        
    except Exception as e:
        logger.error(f"Analysis workflow failed: {e}")
        import traceback
        logger.error(traceback.format_exc())
        return 1 # Failure

if __name__ == "__main__":
    sys.exit(main()) <|MERGE_RESOLUTION|>--- conflicted
+++ resolved
@@ -622,52 +622,7 @@
     else:
         logger.warning("Skipping Volume/Provider Count plot: Required volume or count data is missing.")
 
-<<<<<<< HEAD
-    # --- Plot 9: BCG Growth-Share Matrix ---
-    logger.info("Generating BCG Growth-Share Matrix...")
-    bcg_data_df = analysis_results.get('bcg_data')
-    
-    if bcg_data_df is not None and not bcg_data_df.empty:
-        try:
-            # Define column names used in bcg_data
-            bcg_qual_col = qual_col # Use the standard qualification column name
-            bcg_growth_col = 'Market Growth (%)'
-            bcg_share_col = 'Relative Market Share'
-            bcg_size_col = 'Institution Volume'
-            
-            # Check if required columns exist
-            required_bcg_cols = [bcg_qual_col, bcg_growth_col, bcg_share_col, bcg_size_col]
-            if all(c in bcg_data_df.columns for c in required_bcg_cols):
-                plot_title = f"{inst_short_name}: Tutkintojen kasvu vs. markkinaosuus -matriisi ({max_year})"
-                # Construct caption
-                bcg_caption = base_caption + f" Kuplan koko = {inst_short_name} volyymi. Suhteellinen markkinaosuus = {inst_short_name} osuus / Suurimman kilpailijan osuus."
-
-                fig, _ = visualizer.create_bcg_matrix(
-                    data=bcg_data_df,
-                    growth_col=bcg_growth_col,
-                    share_col=bcg_share_col,
-                    size_col=bcg_size_col,
-                    label_col=bcg_qual_col,
-                    title=plot_title,
-                    caption=bcg_caption,
-                    # avg_growth=None, # Use default (mean) or provide a specific value
-                    # share_threshold=1.0 # Use default
-                )
-                visualizer.save_visualization(fig, f"{inst_short_name}_bcg_matrix")
-                plt.close(fig)
-            else:
-                logger.warning(f"Skipping BCG Matrix plot: Missing one or more required columns in bcg_data: {required_bcg_cols}. Found: {bcg_data_df.columns.tolist()}")
-        except Exception as e:
-            logger.error(f"Failed to generate BCG Matrix plot: {e}", exc_info=True)
-            if 'fig' in locals() and plt.fignum_exists(fig.number):
-                plt.close(fig)
-    else:
-        logger.warning("Skipping BCG Matrix plot: bcg_data not available or empty.")
-
-    logger.info("Visualization generation completed.")
-=======
     logger.info("Visualization generation finished.")
->>>>>>> ee3f24e6
 
 # --- Refactored Orchestrator Function ---
 
